--- conflicted
+++ resolved
@@ -1,9 +1,5 @@
 # VAGRANT-BEGIN: <%= uuid %>
 <% folders.each do |name, opts| %>
-<<<<<<< HEAD
-"<%= opts[:hostpath] %>" <%= ip %><% if opts[:map_uid] -%> -mapall=<%= [opts[:map_uid],opts[:map_gid]].compact.join(":") %><% end -%>
-=======
-  <%= opts[:hostpath] %> <%= ip %><% if opts[:map_root] -%> -maproot=root <% end -%><% if opts[:map_uid] -%> -mapall=<%= [opts[:map_uid],opts[:map_gid]].compact.join(":") %><% end -%>
->>>>>>> 477e82e8
+"<%= opts[:hostpath] %>" <%= ip %><% if opts[:map_root] -%> -maproot=root <% end -%><% if opts[:map_uid] -%> -mapall=<%= [opts[:map_uid],opts[:map_gid]].compact.join(":") %><% end -%>
 <% end %>
 # VAGRANT-END: <%= uuid %>