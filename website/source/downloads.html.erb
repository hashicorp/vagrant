---
layout: "downloads"
sidebar_current: "downloads"
page_title: "Download"
description: |-
  This page lists all the available downloads for Vagrant.
---

<h1>Download Vagrant</h1>

<div class="downloads">
<<<<<<< HEAD
  <div class="description">
    <p>
      Below are the available downloads for the latest version of Vagrant
      (<%= latest_version %>). Please download the proper package for your
      operating system and architecture.
    </p>
    <p>
      You can find the
      <a href="https://releases.hashicorp.com/vagrant/<%= latest_version %>/vagrant_<%= latest_version %>_SHA256SUMS">
        SHA256 checksums for Vagrant <%= latest_version %>
      </a>
      online and you can
      <a href="https://releases.hashicorp.com/vagrant/<%= latest_version %>/vagrant_<%= latest_version %>_SHA256SUMS.sig">
        verify the checksum's signature file
      </a>,
      which has been signed using <a href="https://www.hashicorp.com/security.html" target="_blank" rel="nofollow noopener noreferrer">HashiCorp's GPG key</a>.
      You can also <a href="https://releases.hashicorp.com/vagrant/" target="_blank" rel="nofollow noopener noreferrer">download older versions of Vagrant</a> from the releases service.
    </p>
    <p>
      Checkout the <a href="https://github.com/mitchellh/vagrant/blob/v<%= latest_version %>/CHANGELOG.md">v<%= latest_version %> CHANGELOG</a> for information on the latest release.
    </p>
=======
  <div class="description row">
    <div class="col-md-12">
      <p>
        Below are the available downloads for the latest version of Vagrant
        (<%= latest_version %>). Please download the proper package for your
        operating system and architecture.
      </p>
      <p>
        You can find the
        <a href="https://releases.hashicorp.com/vagrant/<%= latest_version %>/vagrant_<%= latest_version %>_SHA256SUMS">
          SHA256 checksums for Vagrant <%= latest_version %>
        </a>
        online and you can
        <a href="https://releases.hashicorp.com/vagrant/<%= latest_version %>/vagrant_<%= latest_version %>_SHA256SUMS.sig">
          verify the checksum's signature file
        </a>,
        which has been signed using <a href="https://www.hashicorp.com/security.html" target="_blank" rel="nofollow noopener noreferrer">HashiCorp's GPG key</a>.
        You can also <a href="https://releases.hashicorp.com/vagrant/" target="_blank" rel="nofollow noopener noreferrer">download older versions of Vagrant</a> from the releases service.
      </p>
    </div>
>>>>>>> 7c89bd47
  </div>

  <% product_versions.each do |os, arches| %>
    <% next if os == "web" %>
    <div class="row">
      <div class="col-md-12 download">
        <div class="icon pull-left"><%= system_icon(os) %></div>
        <div class="details">
          <h2 class="os-name"><%= pretty_os(os) %></h2>
          <ul>
            <% arches.each do |arch, url| %>
              <li><a href="<%= url %>"><%= pretty_arch(arch) %></a></li>
            <% end %>
          </ul>
          <div class="clearfix"></div>
        </div>
      </div>
    </div>
  <% end %>

  <div class="row">
    <div class="col-md-12 poweredby">
      <a href="https://www.fastly.com?utm_source=hashicorp" target="_blank" rel="nofollow noopener noreferrer">
        <%= inline_svg "fastly.svg", height: 50 %>
      </a>
    </div>
  </div>
</div><|MERGE_RESOLUTION|>--- conflicted
+++ resolved
@@ -9,29 +9,6 @@
 <h1>Download Vagrant</h1>
 
 <div class="downloads">
-<<<<<<< HEAD
-  <div class="description">
-    <p>
-      Below are the available downloads for the latest version of Vagrant
-      (<%= latest_version %>). Please download the proper package for your
-      operating system and architecture.
-    </p>
-    <p>
-      You can find the
-      <a href="https://releases.hashicorp.com/vagrant/<%= latest_version %>/vagrant_<%= latest_version %>_SHA256SUMS">
-        SHA256 checksums for Vagrant <%= latest_version %>
-      </a>
-      online and you can
-      <a href="https://releases.hashicorp.com/vagrant/<%= latest_version %>/vagrant_<%= latest_version %>_SHA256SUMS.sig">
-        verify the checksum's signature file
-      </a>,
-      which has been signed using <a href="https://www.hashicorp.com/security.html" target="_blank" rel="nofollow noopener noreferrer">HashiCorp's GPG key</a>.
-      You can also <a href="https://releases.hashicorp.com/vagrant/" target="_blank" rel="nofollow noopener noreferrer">download older versions of Vagrant</a> from the releases service.
-    </p>
-    <p>
-      Checkout the <a href="https://github.com/mitchellh/vagrant/blob/v<%= latest_version %>/CHANGELOG.md">v<%= latest_version %> CHANGELOG</a> for information on the latest release.
-    </p>
-=======
   <div class="description row">
     <div class="col-md-12">
       <p>
@@ -46,13 +23,15 @@
         </a>
         online and you can
         <a href="https://releases.hashicorp.com/vagrant/<%= latest_version %>/vagrant_<%= latest_version %>_SHA256SUMS.sig">
-          verify the checksum's signature file
+          verify the checksupgporada:masterm's signature file
         </a>,
         which has been signed using <a href="https://www.hashicorp.com/security.html" target="_blank" rel="nofollow noopener noreferrer">HashiCorp's GPG key</a>.
         You can also <a href="https://releases.hashicorp.com/vagrant/" target="_blank" rel="nofollow noopener noreferrer">download older versions of Vagrant</a> from the releases service.
       </p>
+      <p>
+        Checkout the <a href="https://github.com/mitchellh/vagrant/blob/v<%= latest_version %>/CHANGELOG.md">v<%= latest_version %> CHANGELOG</a> for information on the latest release.
+      </p>
     </div>
->>>>>>> 7c89bd47
   </div>
 
   <% product_versions.each do |os, arches| %>
