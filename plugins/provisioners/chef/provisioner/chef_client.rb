--- conflicted
+++ resolved
@@ -8,49 +8,8 @@
       # This class implements provisioning via chef-client, allowing provisioning
       # with a chef server.
       class ChefClient < Base
-<<<<<<< HEAD
         def configure(root_config)
           raise ChefError, :server_validation_key_required if @config.validation_key_path.nil?
-=======
-        class Config < Base::Config
-          attr_accessor :chef_server_url
-          attr_accessor :validation_key_path
-          attr_accessor :validation_client_name
-          attr_accessor :client_key_path
-          attr_accessor :file_cache_path
-          attr_accessor :file_backup_path
-          attr_accessor :environment
-          attr_accessor :encrypted_data_bag_secret_key_path
-          attr_accessor :encrypted_data_bag_secret
-          attr_accessor :delete_client
-          attr_accessor :delete_node
-
-          # Provide defaults in such a way that they won't override the instance
-          # variable. This is so merging continues to work properly.
-          def validation_client_name; @validation_client_name || "chef-validator"; end
-          def client_key_path; @client_key_path || "/etc/chef/client.pem"; end
-          def file_cache_path; @file_cache_path || "/srv/chef/file_store"; end
-          def file_backup_path; @file_backup_path || "/srv/chef/cache"; end
-          def encrypted_data_bag_secret; @encrypted_data_bag_secret || "/tmp/encrypted_data_bag_secret"; end
-          def delete_client; @delete_client || true; end
-          def delete_node; @delete_node || true; end
-
-          def validate(env, errors)
-            super
-
-            errors.add(I18n.t("vagrant.config.chef.server_url_empty")) if !chef_server_url || chef_server_url.strip == ""
-            errors.add(I18n.t("vagrant.config.chef.validation_key_path")) if !validation_key_path
-            errors.add(I18n.t("vagrant.config.chef.run_list_empty")) if @run_list && @run_list.empty?
-          end
-        end
-
-        def self.config_class
-          Config
-        end
-
-        def prepare
-          raise ChefError, :server_validation_key_required if config.validation_key_path.nil?
->>>>>>> 691cca79
           raise ChefError, :server_validation_key_doesnt_exist if !File.file?(validation_key_path)
           raise ChefError, :server_url_required if @config.chef_server_url.nil?
         end
