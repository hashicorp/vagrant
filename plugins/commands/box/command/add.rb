--- conflicted
+++ resolved
@@ -49,12 +49,8 @@
             :box_url      => argv[1],
             :box_clean    => options[:clean],
             :box_force    => options[:force],
-<<<<<<< HEAD
-            :box_download_insecure => options[:insecure]
-=======
+            :box_download_client_cert => options[:client_cert],
             :box_download_insecure => options[:insecure],
-            :box_client_cert => options[:client_cert]
->>>>>>> ea9fde94
           })
 
           # Success, exit status 0
