require "vagrant"

module VagrantPlugins
  module HyperV
    class Config < Vagrant.plugin("2", :config)

      attr_accessor :ip_address_timeout # Time to wait for an IP address when booting, in seconds @return [Integer]
      attr_accessor :memory #  Memory size in mb @return [Integer]
      attr_accessor :maxmemory # Maximal memory size in mb enables dynamical memory allocation @return [Integer]
      attr_accessor :cpus # Number of cpu's @return [Integer]
      attr_accessor :vmname # Name that will be shoen in Hyperv Manager @return [String]
      attr_accessor :vlan_id # VLAN ID for network interface for the virtual machine. @return [Integer]
<<<<<<< HEAD
      attr_accessor :disks_config #config of disks and controllers
      attr_accessor :guest_integration_service #enable guest integration service
      attr_accessor :auto_stop_action #action on automatic stop of VM. Values: ShutDown, TurnOff, Save
      attr_accessor :time_sync #time syncronization option.
=======
      attr_accessor :mac # MAC address for network interface for the virtual machine. @return [String]
>>>>>>> a87dec60

      def initialize
        @ip_address_timeout = UNSET_VALUE
        @memory = UNSET_VALUE
        @maxmemory = UNSET_VALUE
        @cpus = UNSET_VALUE
        @vmname = UNSET_VALUE
        @vlan_id  = UNSET_VALUE
<<<<<<< HEAD
        @disks_config = UNSET_VALUE
        @guest_integration_service = UNSET_VALUE
        @auto_stop_action = UNSET_VALUE
        @time_sync = UNSET_VALUE
=======
        @mac  = UNSET_VALUE
>>>>>>> a87dec60
      end

      def finalize!
        if @ip_address_timeout == UNSET_VALUE
          @ip_address_timeout = 120
        end
        @memory = nil if @memory == UNSET_VALUE
        @maxmemory = nil if @maxmemory == UNSET_VALUE
        @cpus = nil if @cpus == UNSET_VALUE 
        @vmname = nil if @vmname == UNSET_VALUE
        @vlan_id = nil if @vlan_id == UNSET_VALUE
<<<<<<< HEAD
        @disks_config = nil if @disks_config == UNSET_VALUE
        @guest_integration_service = nil if @guest_integration_service == UNSET_VALUE
        @auto_stop_action = nil if @auto_stop_action == UNSET_VALUE
        @time_sync = nil if @time_sync == UNSET_VALUE
=======
        @mac = nil if @mac == UNSET_VALUE
>>>>>>> a87dec60
      end

      def validate(machine)
        errors = _detected_errors

        { "Hyper-V" => errors }
      end
    end
  end
end<|MERGE_RESOLUTION|>--- conflicted
+++ resolved
@@ -10,14 +10,11 @@
       attr_accessor :cpus # Number of cpu's @return [Integer]
       attr_accessor :vmname # Name that will be shoen in Hyperv Manager @return [String]
       attr_accessor :vlan_id # VLAN ID for network interface for the virtual machine. @return [Integer]
-<<<<<<< HEAD
+      attr_accessor :mac # MAC address for network interface for the virtual machine. @return [String]
       attr_accessor :disks_config #config of disks and controllers
       attr_accessor :guest_integration_service #enable guest integration service
       attr_accessor :auto_stop_action #action on automatic stop of VM. Values: ShutDown, TurnOff, Save
       attr_accessor :time_sync #time syncronization option.
-=======
-      attr_accessor :mac # MAC address for network interface for the virtual machine. @return [String]
->>>>>>> a87dec60
 
       def initialize
         @ip_address_timeout = UNSET_VALUE
@@ -26,14 +23,12 @@
         @cpus = UNSET_VALUE
         @vmname = UNSET_VALUE
         @vlan_id  = UNSET_VALUE
-<<<<<<< HEAD
+        @mac  = UNSET_VALUE
+
         @disks_config = UNSET_VALUE
         @guest_integration_service = UNSET_VALUE
         @auto_stop_action = UNSET_VALUE
         @time_sync = UNSET_VALUE
-=======
-        @mac  = UNSET_VALUE
->>>>>>> a87dec60
       end
 
       def finalize!
@@ -45,14 +40,11 @@
         @cpus = nil if @cpus == UNSET_VALUE 
         @vmname = nil if @vmname == UNSET_VALUE
         @vlan_id = nil if @vlan_id == UNSET_VALUE
-<<<<<<< HEAD
+        @mac = nil if @mac == UNSET_VALUE
         @disks_config = nil if @disks_config == UNSET_VALUE
         @guest_integration_service = nil if @guest_integration_service == UNSET_VALUE
         @auto_stop_action = nil if @auto_stop_action == UNSET_VALUE
         @time_sync = nil if @time_sync == UNSET_VALUE
-=======
-        @mac = nil if @mac == UNSET_VALUE
->>>>>>> a87dec60
       end
 
       def validate(machine)
