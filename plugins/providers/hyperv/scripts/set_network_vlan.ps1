param (
    [string]$VmId = $(throw "-VmId is required."),
    [int]$VlanId = $(throw "-VlanId ")
 )

# Include the following modules
$presentDir = Split-Path -parent $PSCommandPath
$modules = @()
$modules += $presentDir + "\utils\write_messages.ps1"
forEach ($module in $modules) { . $module }

try {
<<<<<<< HEAD
  $vm = Hyper-V\Get-VM -Id $VmId -ErrorAction "stop"
  Hyper-V\Set-VMNetworkAdapterVlan $vm -Access -Vlanid $VlanId
=======
  $vm = Get-VM -Id $VmId -ErrorAction "stop"
  $adapter = Get-VMNetworkAdapter -VM $vm | Select-Object -First 1 

  Set-VMNetworkAdapterVlan $vm -VMNetworkAdapterName $adapter.Name -Access -Vlanid $VlanId
>>>>>>> c59a3c57
}
catch {
  Write-Error-Message "Failed to set VM's Vlan ID $_"
}<|MERGE_RESOLUTION|>--- conflicted
+++ resolved
@@ -10,15 +10,10 @@
 forEach ($module in $modules) { . $module }
 
 try {
-<<<<<<< HEAD
   $vm = Hyper-V\Get-VM -Id $VmId -ErrorAction "stop"
-  Hyper-V\Set-VMNetworkAdapterVlan $vm -Access -Vlanid $VlanId
-=======
-  $vm = Get-VM -Id $VmId -ErrorAction "stop"
-  $adapter = Get-VMNetworkAdapter -VM $vm | Select-Object -First 1 
+  $adapter = Hyper-V\Get-VMNetworkAdapter -VM $vm | Select-Object -First 1 
 
-  Set-VMNetworkAdapterVlan $vm -VMNetworkAdapterName $adapter.Name -Access -Vlanid $VlanId
->>>>>>> c59a3c57
+  Hyper-V\Set-VMNetworkAdapterVlan $vm -VMNetworkAdapterName $adapter.Name -Access -Vlanid $VlanId
 }
 catch {
   Write-Error-Message "Failed to set VM's Vlan ID $_"
