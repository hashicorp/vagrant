--- conflicted
+++ resolved
@@ -10,14 +10,9 @@
 forEach ($module in $modules) { . $module }
 
 try {
-<<<<<<< HEAD
   $vm = Hyper-V\Get-VM -Id $VmId -ErrorAction "stop"
-  Hyper-V\Set-VMNetworkAdapter $vm -StaticMacAddress $Mac -ErrorAction "stop"
-=======
-  $vm = Get-VM -Id $VmId -ErrorAction "stop"
-  $adapter = Get-VMNetworkAdapter -VM $vm | Select-Object -First 1 
-  Set-VMNetworkAdapter $vm -VMNetworkAdapterName $adapter.Name  -StaticMacAddress $Mac -ErrorAction "stop"
->>>>>>> c59a3c57
+  $adapter = Hyper-V\Get-VMNetworkAdapter -VM $vm | Select-Object -First 1 
+  Hyper-V\Set-VMNetworkAdapter $vm -VMNetworkAdapterName $adapter.Name  -StaticMacAddress $Mac -ErrorAction "stop"
 }
 catch {
   Write-Error-Message "Failed to set VM's MAC address $_"
