--- conflicted
+++ resolved
@@ -7,10 +7,10 @@
 $Dir = Split-Path $script:MyInvocation.MyCommand.Path
 . ([System.IO.Path]::Combine($Dir, "utils\write_messages.ps1"))
 
-<<<<<<< HEAD
+$ip_address = ""
 $vm = Hyper-V\Get-VM -Id $VmId -ErrorAction "Stop"
-$networks = Hyper-V\Get-VMNetworkAdapter -VM $vm
-foreach ($network in $networks) {
+$network = Hyper-V\Get-VMNetworkAdapter -VM $vm | Select-Object -First 1
+
   if ($network.IpAddresses.Length -gt 0) {
     foreach ($ip_address in $network.IpAddresses) {
       if ($ip_address.Contains(".")) {
@@ -24,15 +24,7 @@
       }
     }
   }
-=======
-$ip_address = ""
-$vm = Get-VM -Id $VmId -ErrorAction "Stop"
-$network = Get-VMNetworkAdapter -VM $vm | Select-Object -First 1
 
-if ($network.IpAddresses.Length -gt 0) {
-  $ip_address = $network.IpAddresses[0]
->>>>>>> c59a3c57
-}
 
 if (-Not ([string]::IsNullOrEmpty($ip4_address))) {
   $guest_ipaddress = $ip4_address
