﻿Param(
    [Parameter(Mandatory = $true)]
    [string]$vm_config_file,
    [Parameter(Mandatory = $true)]
    [string]$source_path,
    [Parameter(Mandatory = $true)]
    [string]$dest_path,
    [Parameter(Mandatory = $true)]
    [string]$data_path,

    [string]$memory = $null,
    [string]$maxmemory = $null,
    [string]$cpus = $null,
    [string]$vmname = $null,
    [string]$auto_start_action = $null,
    [string]$auto_stop_action = $null,
    [string]$differencing_disk = $null,
    [string]$enable_virtualization_extensions = $False
)

# Include the following modules
$Dir = Split-Path $script:MyInvocation.MyCommand.Path
. ([System.IO.Path]::Combine($Dir, "utils\write_messages.ps1"))

$VmProperties = @{
    Path               = $vm_config_file
    SnapshotFilePath   = Join-Path $data_path 'Snapshots'
    VhdDestinationPath = Join-Path $data_path 'Virtual Hard Disks'
    VirtualMachinePath = $data_path
}

<<<<<<< HEAD
$vmConfig = (Hyper-V\Compare-VM -Copy -GenerateNewID @VmProperties)
=======

$vmConfig = (Compare-VM -Copy -GenerateNewID @VmProperties)
>>>>>>> c59a3c57

Get-VMNetworkAdapter -VM $vmConfig.vm | Remove-VMNetworkAdapter 

$generation = $vmConfig.VM.Generation

if (!$vmname)
{
    # Get the name of the vm
    $vm_name = $vmconfig.VM.VMName
}
else
{
    $vm_name = $vmname
}

if (!$cpus)
{
    # Get the processorcount of the VM
<<<<<<< HEAD
    $processors = (Hyper-V\Get-VMProcessor -VM $vmConfig.VM).Count
}else {
    $processors = $cpus
}

function GetUniqueName($name) {
    Hyper-V\Get-VM | ForEach-Object -Process {
        if ($name -eq $_.Name) {
            $name =  $name + "_1"
=======
    $processors = (Get-VMProcessor -VM $vmConfig.VM).Count
}
else
{
    $processors = $cpus
}

function GetUniqueName($name)
{
    Get-VM | ForEach-Object -Process {
        if ($name -eq $_.Name)
        {
            $name = $name + "_1"
>>>>>>> c59a3c57
        }
    }
    return $name
}

do
{
    $name = $vm_name
    $vm_name = GetUniqueName $name
} while ($vm_name -ne $name)

<<<<<<< HEAD
if (!$memory) {
    $configMemory = Hyper-V\Get-VMMemory -VM $vmConfig.VM
=======
if (!$memory)
{
    $configMemory = Get-VMMemory -VM $vmConfig.VM
>>>>>>> c59a3c57
    $dynamicmemory = $configMemory.DynamicMemoryEnabled

    $MemoryMaximumBytes = ($configMemory.Maximum)
    $MemoryStartupBytes = ($configMemory.Startup)
    $MemoryMinimumBytes = ($configMemory.Minimum)
}
else
{
    if (!$maxmemory)
    {
        $dynamicmemory = $False
        $MemoryMaximumBytes = ($memory -as [int]) * 1MB
        $MemoryStartupBytes = ($memory -as [int]) * 1MB
        $MemoryMinimumBytes = ($memory -as [int]) * 1MB
    }
    else
    {
        $dynamicmemory = $True
        $MemoryMaximumBytes = ($maxmemory -as [int]) * 1MB
        $MemoryStartupBytes = ($memory -as [int]) * 1MB
        $MemoryMinimumBytes = ($memory -as [int]) * 1MB
    }
}

<<<<<<< HEAD
if (!$switchname) {
    $switchname = (Hyper-V\Get-VMNetworkAdapter -VM $vmConfig.VM).SwitchName
}

# Enable nested virtualization if configured
if ($enable_virtualization_extensions -eq "True") {
    Hyper-V\Set-VMProcessor -VM $vmConfig.VM -ExposeVirtualizationExtensions $true
}

$vmNetworkAdapter = Hyper-V\Get-VMNetworkAdapter -VM $vmConfig.VM
Hyper-V\Connect-VMNetworkAdapter -VMNetworkAdapter $vmNetworkAdapter -SwitchName $switchname
Hyper-V\Set-VM -VM $vmConfig.VM -NewVMName $vm_name
Hyper-V\Set-VM -VM $vmConfig.VM -ErrorAction "Stop"
Hyper-V\Set-VM -VM $vmConfig.VM -ProcessorCount $processors

if ($dynamicmemory) {
    Hyper-V\Set-VM -VM $vmConfig.VM -DynamicMemory
    Hyper-V\Set-VM -VM $vmConfig.VM -MemoryMinimumBytes $MemoryMinimumBytes -MemoryMaximumBytes $MemoryMaximumBytes -MemoryStartupBytes $MemoryStartupBytes
} else {
    Hyper-V\Set-VM -VM $vmConfig.VM -StaticMemory
    Hyper-V\Set-VM -VM $vmConfig.VM -MemoryStartupBytes $MemoryStartupBytes
}

if ($notes) {
    Hyper-V\Set-VM -VM $vmConfig.VM -Notes $notes
}

if ($auto_start_action) {
    Hyper-V\Set-VM -VM $vmConfig.VM -AutomaticStartAction $auto_start_action
}

if ($auto_stop_action) {
    Hyper-V\Set-VM -VM $vmConfig.VM -AutomaticStopAction $auto_stop_action
}

# Only set EFI secure boot for Gen 2 machines, not gen 1
if ($generation -ne 1) {
    Hyper-V\Set-VMFirmware -VM $vmConfig.VM -EnableSecureBoot (Hyper-V\Get-VMFirmware -VM $vmConfig.VM).SecureBoot
=======
# Enable nested virtualization if configured
if ($enable_virtualization_extensions -eq "True")
{
    Set-VMProcessor -VM $vmConfig.VM -ExposeVirtualizationExtensions $true
}

Set-VM -VM $vmConfig.VM -NewVMName $vm_name
Set-VM -VM $vmConfig.VM -ErrorAction "Stop"
Set-VM -VM $vmConfig.VM -ProcessorCount $processors

if ($dynamicmemory)
{
    Set-VM -VM $vmConfig.VM -DynamicMemory
    Set-VM -VM $vmConfig.VM -MemoryMinimumBytes $MemoryMinimumBytes -MemoryMaximumBytes $MemoryMaximumBytes -MemoryStartupBytes $MemoryStartupBytes
}
else
{
    Set-VM -VM $vmConfig.VM -StaticMemory
    Set-VM -VM $vmConfig.VM -MemoryStartupBytes $MemoryStartupBytes
}

if ($notes)
{
    Set-VM -VM $vmConfig.VM -Notes $notes
}

if ($auto_start_action)
{
    Set-VM -VM $vmConfig.VM -AutomaticStartAction $auto_start_action
}

if ($auto_stop_action)
{
    Set-VM -VM $vmConfig.VM -AutomaticStartAction $auto_stop_action
}

# Only set EFI secure boot for Gen 2 machines, not gen 1
if ($generation -ne 1)
{
    Set-VMFirmware -VM $vmConfig.VM -EnableSecureBoot (Get-VMFirmware -VM $vmConfig.VM).SecureBoot
>>>>>>> c59a3c57
}

$report = Hyper-V\Compare-VM -CompatibilityReport $vmConfig

# Stop if there are incompatibilities
if ($report.Incompatibilities.Length -gt 0)
{
    Write-Error-Message $(ConvertTo-Json $($report.Incompatibilities | Select -ExpandProperty Message))
    exit 0
}

if ($differencing_disk)
{
    # Get all controller on the VM, first scsi, then IDE if it is a Gen 1 device
<<<<<<< HEAD
    $controllers = Hyper-V\Get-VMScsiController -VM $vmConfig.VM
    if($generation -eq 1){
        $controllers = @($controllers) + @(Hyper-V\Get-VMIdeController -VM $vmConfig.VM)
=======
    $controllers = Get-VMScsiController -VM $vmConfig.VM
    if ($generation -eq 1)
    {
        $controllers = @($controllers) + @(Get-VMIdeController -VM $vmConfig.VM)
>>>>>>> c59a3c57
    }

    foreach ($controller in $controllers)
    {
        foreach ($drive in $controller.Drives)
        {
            if ([System.IO.Path]::GetFileName($drive.Path) -eq [System.IO.Path]::GetFileName($source_path))
            {
                # Remove the old disk and replace it with a differencing version
                $path = $drive.Path
                Hyper-V\Remove-VMHardDiskDrive $drive
                Hyper-V\New-VHD -Path $dest_path -ParentPath $source_path -ErrorAction Stop
                Hyper-V\Add-VMHardDiskDrive -VM $vmConfig.VM -Path $dest_path
            }
        }
    }
}

Hyper-V\Import-VM -CompatibilityReport $vmConfig

$vm_id = (Hyper-V\Get-VM $vm_name).id.guid
$resultHash = @{
    name = $vm_name
    id   = $vm_id
}




$result = ConvertTo-Json $resultHash
Write-Output-Message $result<|MERGE_RESOLUTION|>--- conflicted
+++ resolved
@@ -29,12 +29,7 @@
     VirtualMachinePath = $data_path
 }
 
-<<<<<<< HEAD
 $vmConfig = (Hyper-V\Compare-VM -Copy -GenerateNewID @VmProperties)
-=======
-
-$vmConfig = (Compare-VM -Copy -GenerateNewID @VmProperties)
->>>>>>> c59a3c57
 
 Get-VMNetworkAdapter -VM $vmConfig.vm | Remove-VMNetworkAdapter 
 
@@ -53,18 +48,7 @@
 if (!$cpus)
 {
     # Get the processorcount of the VM
-<<<<<<< HEAD
     $processors = (Hyper-V\Get-VMProcessor -VM $vmConfig.VM).Count
-}else {
-    $processors = $cpus
-}
-
-function GetUniqueName($name) {
-    Hyper-V\Get-VM | ForEach-Object -Process {
-        if ($name -eq $_.Name) {
-            $name =  $name + "_1"
-=======
-    $processors = (Get-VMProcessor -VM $vmConfig.VM).Count
 }
 else
 {
@@ -73,11 +57,10 @@
 
 function GetUniqueName($name)
 {
-    Get-VM | ForEach-Object -Process {
+    Hyper-V\Get-VM | ForEach-Object -Process {
         if ($name -eq $_.Name)
         {
             $name = $name + "_1"
->>>>>>> c59a3c57
         }
     }
     return $name
@@ -89,14 +72,9 @@
     $vm_name = GetUniqueName $name
 } while ($vm_name -ne $name)
 
-<<<<<<< HEAD
-if (!$memory) {
-    $configMemory = Hyper-V\Get-VMMemory -VM $vmConfig.VM
-=======
 if (!$memory)
 {
-    $configMemory = Get-VMMemory -VM $vmConfig.VM
->>>>>>> c59a3c57
+    $configMemory = Hyper-V\Get-VMMemory -VM $vmConfig.VM
     $dynamicmemory = $configMemory.DynamicMemoryEnabled
 
     $MemoryMaximumBytes = ($configMemory.Maximum)
@@ -121,87 +99,47 @@
     }
 }
 
-<<<<<<< HEAD
-if (!$switchname) {
-    $switchname = (Hyper-V\Get-VMNetworkAdapter -VM $vmConfig.VM).SwitchName
-}
-
 # Enable nested virtualization if configured
-if ($enable_virtualization_extensions -eq "True") {
+if ($enable_virtualization_extensions -eq "True")
+{
     Hyper-V\Set-VMProcessor -VM $vmConfig.VM -ExposeVirtualizationExtensions $true
 }
 
-$vmNetworkAdapter = Hyper-V\Get-VMNetworkAdapter -VM $vmConfig.VM
-Hyper-V\Connect-VMNetworkAdapter -VMNetworkAdapter $vmNetworkAdapter -SwitchName $switchname
+
 Hyper-V\Set-VM -VM $vmConfig.VM -NewVMName $vm_name
 Hyper-V\Set-VM -VM $vmConfig.VM -ErrorAction "Stop"
 Hyper-V\Set-VM -VM $vmConfig.VM -ProcessorCount $processors
 
-if ($dynamicmemory) {
+if ($dynamicmemory)
+{
     Hyper-V\Set-VM -VM $vmConfig.VM -DynamicMemory
     Hyper-V\Set-VM -VM $vmConfig.VM -MemoryMinimumBytes $MemoryMinimumBytes -MemoryMaximumBytes $MemoryMaximumBytes -MemoryStartupBytes $MemoryStartupBytes
-} else {
+}
+else
+{
     Hyper-V\Set-VM -VM $vmConfig.VM -StaticMemory
     Hyper-V\Set-VM -VM $vmConfig.VM -MemoryStartupBytes $MemoryStartupBytes
 }
 
-if ($notes) {
-    Hyper-V\Set-VM -VM $vmConfig.VM -Notes $notes
-}
-
-if ($auto_start_action) {
-    Hyper-V\Set-VM -VM $vmConfig.VM -AutomaticStartAction $auto_start_action
-}
-
-if ($auto_stop_action) {
-    Hyper-V\Set-VM -VM $vmConfig.VM -AutomaticStopAction $auto_stop_action
-}
-
-# Only set EFI secure boot for Gen 2 machines, not gen 1
-if ($generation -ne 1) {
-    Hyper-V\Set-VMFirmware -VM $vmConfig.VM -EnableSecureBoot (Hyper-V\Get-VMFirmware -VM $vmConfig.VM).SecureBoot
-=======
-# Enable nested virtualization if configured
-if ($enable_virtualization_extensions -eq "True")
-{
-    Set-VMProcessor -VM $vmConfig.VM -ExposeVirtualizationExtensions $true
-}
-
-Set-VM -VM $vmConfig.VM -NewVMName $vm_name
-Set-VM -VM $vmConfig.VM -ErrorAction "Stop"
-Set-VM -VM $vmConfig.VM -ProcessorCount $processors
-
-if ($dynamicmemory)
-{
-    Set-VM -VM $vmConfig.VM -DynamicMemory
-    Set-VM -VM $vmConfig.VM -MemoryMinimumBytes $MemoryMinimumBytes -MemoryMaximumBytes $MemoryMaximumBytes -MemoryStartupBytes $MemoryStartupBytes
-}
-else
-{
-    Set-VM -VM $vmConfig.VM -StaticMemory
-    Set-VM -VM $vmConfig.VM -MemoryStartupBytes $MemoryStartupBytes
-}
-
 if ($notes)
 {
-    Set-VM -VM $vmConfig.VM -Notes $notes
+    Hyper-V\Set-VM -VM $vmConfig.VM -Notes $notes
 }
 
 if ($auto_start_action)
 {
-    Set-VM -VM $vmConfig.VM -AutomaticStartAction $auto_start_action
+    Hyper-V\Set-VM -VM $vmConfig.VM -AutomaticStartAction $auto_start_action
 }
 
 if ($auto_stop_action)
 {
-    Set-VM -VM $vmConfig.VM -AutomaticStartAction $auto_stop_action
+    Hyper-V\Set-VM -VM $vmConfig.VM -AutomaticStopAction $auto_stop_action
 }
 
 # Only set EFI secure boot for Gen 2 machines, not gen 1
 if ($generation -ne 1)
 {
-    Set-VMFirmware -VM $vmConfig.VM -EnableSecureBoot (Get-VMFirmware -VM $vmConfig.VM).SecureBoot
->>>>>>> c59a3c57
+    Hyper-V\Set-VMFirmware -VM $vmConfig.VM -EnableSecureBoot (Hyper-V\Get-VMFirmware -VM $vmConfig.VM).SecureBoot
 }
 
 $report = Hyper-V\Compare-VM -CompatibilityReport $vmConfig
@@ -216,16 +154,10 @@
 if ($differencing_disk)
 {
     # Get all controller on the VM, first scsi, then IDE if it is a Gen 1 device
-<<<<<<< HEAD
     $controllers = Hyper-V\Get-VMScsiController -VM $vmConfig.VM
-    if($generation -eq 1){
-        $controllers = @($controllers) + @(Hyper-V\Get-VMIdeController -VM $vmConfig.VM)
-=======
-    $controllers = Get-VMScsiController -VM $vmConfig.VM
     if ($generation -eq 1)
     {
-        $controllers = @($controllers) + @(Get-VMIdeController -VM $vmConfig.VM)
->>>>>>> c59a3c57
+        $controllers = @($controllers) + @(Hyper-V\Get-VMIdeController -VM $vmConfig.VM)
     }
 
     foreach ($controller in $controllers)
