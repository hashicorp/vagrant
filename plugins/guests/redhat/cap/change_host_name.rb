module VagrantPlugins
  module GuestRedHat
    module Cap
      class ChangeHostName

        extend Vagrant::Util::GuestInspection::Linux

        def self.change_host_name(machine, name)
          comm = machine.communicate

          if !comm.test("hostname -f | grep '^#{name}$'", sudo: false)
            basename = name.split('.', 2)[0]
            comm.sudo <<-EOH.gsub(/^ {14}/, '')
              # Update sysconfig
              sed -i 's/\\(HOSTNAME=\\).*/\\1#{name}/' /etc/sysconfig/network
              # Update DNS
              sed -i 's/\\(DHCP_HOSTNAME=\\).*/\\1\"#{basename}\"/' /etc/sysconfig/network-scripts/ifcfg-*
              # Set the hostname - use hostnamectl if available
              echo '#{name}' > /etc/hostname
              grep -w '#{name}' /etc/hosts || {
                sed -i'' '1i 127.0.0.1\\t#{name}\\t#{basename}' /etc/hosts
              }
<<<<<<< HEAD

              # Restart network (through NetworkManager if running)
              if service NetworkManager status 2>&1 | grep -q running; then
                service NetworkManager restart
              else
                service network restart
              fi
=======
>>>>>>> 6b7063ef
            EOH

            if hostnamectl?(comm)
              comm.sudo("hostnamectl set-hostname --static '#{name}' ; " \
                "hostnamectl set-hostname --transient '#{name}'")
            else
              comm.sudo("hostname -F /etc/hostname")
            end

            restart_command = "service network restart"

            if systemd?(comm)
              if systemd_networkd?(comm)
                restart_command = "systemctl restart systemd-networkd.service"
              elsif systemd_controlled?(comm, "NetworkManager.service")
                restart_command = "systemctl restart NetworkManager.service"
              end
            end
            comm.sudo(restart_command)
          end
        end
      end
    end
  end
end<|MERGE_RESOLUTION|>--- conflicted
+++ resolved
@@ -20,16 +20,6 @@
               grep -w '#{name}' /etc/hosts || {
                 sed -i'' '1i 127.0.0.1\\t#{name}\\t#{basename}' /etc/hosts
               }
-<<<<<<< HEAD
-
-              # Restart network (through NetworkManager if running)
-              if service NetworkManager status 2>&1 | grep -q running; then
-                service NetworkManager restart
-              else
-                service network restart
-              fi
-=======
->>>>>>> 6b7063ef
             EOH
 
             if hostnamectl?(comm)
