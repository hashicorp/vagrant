--- conflicted
+++ resolved
@@ -74,13 +74,8 @@
           end
 
           # Do the actual creating and mounting
-<<<<<<< HEAD
-          @vm.channel.sudo("mkdir -p #{real_guestpath}")
-          @vm.channel.sudo("mount -o 'vers=#{opts[:nfs_version]},#{nfs_mount_options}' #{ip}:'#{opts[:hostpath]}' #{real_guestpath}",
-=======
           @vm.communicate.sudo("mkdir -p #{real_guestpath}")
-          @vm.communicate.sudo("mount -o vers=#{opts[:nfs_version]} #{ip}:'#{opts[:hostpath]}' #{real_guestpath}",
->>>>>>> 4c49dfe8
+          @vm.communicate.sudo("mount -o 'vers=#{opts[:nfs_version]},#{nfs_mount_options}' #{ip}:'#{opts[:hostpath]}' #{real_guestpath}",
                           :error_class => LinuxError,
                           :error_key => :mount_nfs_fail)
         end
