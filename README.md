# Vagrant

* Website: [https://www.vagrantup.com/](https://www.vagrantup.com/)
* Source: [https://github.com/mitchellh/vagrant](https://github.com/mitchellh/vagrant)
* [![Gitter chat](https://badges.gitter.im/mitchellh/vagrant.png)](https://gitter.im/mitchellh/vagrant)
* Mailing list: [Google Groups](https://groups.google.com/group/vagrant-up)

Vagrant is a tool for building and distributing development environments.

Development environments managed by Vagrant can run on local virtualized
platforms such as VirtualBox or VMware, in the cloud via AWS or OpenStack,
or in containers such as with Docker or raw LXC.

Vagrant provides the framework and configuration format to create and
manage complete portable development environments. These development
environments can live on your computer or in the cloud, and are portable
between Windows, Mac OS X, and Linux.

## Quick Start

For the quick-start, we'll bring up a development machine on
[VirtualBox](https://www.virtualbox.org/) because it is free and works
on all major platforms. Vagrant can, however, work with almost any
system such as [OpenStack](https://www.openstack.org/), [VMware](https://www.vmware.com/), [Docker](https://docs.docker.com/), etc.

First, make sure your development machine has
[VirtualBox](https://www.virtualbox.org/)
installed. After this,
[download and install the appropriate Vagrant package for your OS](https://www.vagrantup.com/downloads.html).

To build your first virtual environment:

    vagrant init ubuntu/xenial64
    vagrant up

Note: The above `vagrant up` command will also trigger Vagrant to download the
<<<<<<< HEAD
`precise64` box via the specified URL. Vagrant only does this if it detects that
=======
`xenial32` box via the specified URL. Vagrant only does this if it detects that
>>>>>>> 00f49ce3
the box doesn't already exist on your system.

## Getting Started Guide

To learn how to build a fully functional development environment, follow the
[getting started guide](https://www.vagrantup.com/docs/getting-started/index.html).

## Installing the Gem from Git

If you want the bleeding edge version of Vagrant, we try to keep master pretty stable
and you're welcome to give it a shot. Please review the installation page [here](https://www.vagrantup.com/docs/installation/source.html).

## Contributing to Vagrant

To install Vagrant from source, please [follow the guide in the Wiki](https://github.com/mitchellh/vagrant/wiki/Installing-Vagrant-from-Source).

You can run the test suite with:

    bundle exec rake

This will run the unit test suite, which should come back all green! Then you're good to go!

If you want to run Vagrant without having to install the gem, you may use `bundle exec`,
like so:

    bundle exec vagrant help

### Acceptance Tests

Vagrant also comes with an acceptance test suite that does black-box
tests of various Vagrant components. Note that these tests are **extremely
slow** because actual VMs are spun up and down. The full test suite can
take hours. Instead, try to run focused component tests.

To run the acceptance test suite, first copy `vagrant-spec.config.example.rb`
to `vagrant-spec.config.rb` and modify it to valid values. The places you
should fill in are clearly marked.

Next, see the components that can be tested:

```
$ rake acceptance:components
cli
provider/virtualbox/basic
...
```

Then, run one of those components:

```
$ rake acceptance:run COMPONENTS="cli"
...
```<|MERGE_RESOLUTION|>--- conflicted
+++ resolved
@@ -34,11 +34,7 @@
     vagrant up
 
 Note: The above `vagrant up` command will also trigger Vagrant to download the
-<<<<<<< HEAD
-`precise64` box via the specified URL. Vagrant only does this if it detects that
-=======
-`xenial32` box via the specified URL. Vagrant only does this if it detects that
->>>>>>> 00f49ce3
+`xenial64` box via the specified URL. Vagrant only does this if it detects that
 the box doesn't already exist on your system.
 
 ## Getting Started Guide
