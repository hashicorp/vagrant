--- conflicted
+++ resolved
@@ -2,13 +2,8 @@
     </div>
 
     <div class="row Footer">
-<<<<<<< HEAD
-      <div class="span16">
-        Copyright <a href="/license.html">&copy;</a> 2009&ndash;2012. <a href="http://mitchellhashimoto.com">Mitchell Hashimoto</a> and <a href="http://nickelcode.com">John Bender</a>. Design by <a href="http://www.simonecarletti.com/">Simone Carletti</a>.
-=======
       <div class="span12">
         Copyright <a href="/license.html">&copy;</a> 2009-2012. <a href="http://twitter.com/mitchellh">Mitchell Hashimoto</a> and <a href="http://nickelcode.com">John Bender</a>. Design by <a href="http://twitter.com/heyadam">Adam Debreczeni</a>.
->>>>>>> c3562498
       </div>
     </div>
   </div>
