<!DOCTYPE html PUBLIC "-//W3C//DTD XHTML 1.0 Strict//EN"
    "http://www.w3.org/TR/xhtml1/DTD/xhtml1-strict.dtd">
<html xmlns="http://www.w3.org/1999/xhtml" xml:lang="en" lang="en-us">
<head>
  <meta content="text/html; charset=utf-8" http-equiv="Content-Type" />
  <meta http-equiv="Cache-control" content="no-cache" />
  <meta http-equiv="Pragma" content="no-cache" />
  <title>Vagrant - {{ page.title }}</title>

  <meta name="description" content="Create and manage virtualized development environments." />

  <link rel="stylesheet" href="/css/reset.css" type="text/css" media="screen" />
  <link rel="stylesheet" href="/css/text.css" type="text/css" media="screen" />
  <link rel="stylesheet" href="/css/960.css" type="text/css" media="screen" />
  <link rel="stylesheet" href="/css/screen.css" type="text/css" media="screen" />
  <link rel="stylesheet" href="/css/syntax.css" type="text/css" media="screen" />
</head>

<body>
  <div id="header" class="container_12 clearfix">
    <div id="logo">
      <div><a href="/">Vagrant</a></div>
    </div>
    <div id="navigation">
      <ul id="nav">
        <li><a href="/">home</a></li>
        <li><a href="/docs/getting-started/index.html">get started</a></li>
        <li><a href="/docs/index.html">documentation</a></li>
        <li><a href="/faq.html">faq</a></li>
        <li><a href="/support.html">support</a></li>
        <li><a href="http://github.com/mitchellh/vagrant">code</a></li>
      </ul>
    </div>
  </div>

<<<<<<< HEAD
  <div id="content" class="container_12 clearfix">
=======
  <div id="content" class="container_12 clearfix">
    <div class="grid_12 notice">
      Vagrant 0.4 has been released! Read the <a href="/docs/changes/changes_03x_04x.html">full list of changes</a>.
    </div>
>>>>>>> e2fe34c5
<|MERGE_RESOLUTION|>--- conflicted
+++ resolved
@@ -33,11 +33,7 @@
     </div>
   </div>
 
-<<<<<<< HEAD
-  <div id="content" class="container_12 clearfix">
-=======
   <div id="content" class="container_12 clearfix">
     <div class="grid_12 notice">
       Vagrant 0.4 has been released! Read the <a href="/docs/changes/changes_03x_04x.html">full list of changes</a>.
-    </div>
->>>>>>> e2fe34c5
+    </div>