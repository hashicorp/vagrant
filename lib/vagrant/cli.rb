--- conflicted
+++ resolved
@@ -64,15 +64,8 @@
         # Add the available subcommands as separators in order to print them
         # out as well.
         keys = []
-<<<<<<< HEAD
-        Vagrant.plugin("1").registered.each do |plugin|
-          plugin.command.each do |key, _|
-            keys << key.to_s
-          end
-=======
         Vagrant.plugin("2").manager.commands.each do |key, _|
           keys << key
->>>>>>> 130a602e
         end
 
         keys.sort.each do |key|
