--- conflicted
+++ resolved
@@ -67,11 +67,8 @@
           :suse    => Systems::Suse,
           :linux   => Systems::Linux,
           :solaris => Systems::Solaris,
-<<<<<<< HEAD
-          :windows => Systems::Windows
-=======
+          :windows => Systems::Windows,
           :arch    => Systems::Arch
->>>>>>> fe072662
         }
 
         raise Errors::VMSystemError, :_key => :unknown_type, :system => system.to_s if !mapping.has_key?(system)
