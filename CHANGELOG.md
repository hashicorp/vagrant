--- conflicted
+++ resolved
@@ -12,18 +12,15 @@
 
 IMPROVEMENTS:
 
+  - core: Support resumable downloads [GH-57]
   - core: owner/group of shared folders can be specified by integers. [GH-2390]
   - commands/provision: Add `--no-parallel` option to disable provider
     parallelization if the provider supports it. [GH-2404]
   - providers/virtualbox: Enable symlinks for VirtualBox 4.1. [GH-2414]
-<<<<<<< HEAD
   - providers/virtualbox: default VM name now includes milliseconds with
     a random number to try to avoid conflicts in CI environments. [GH-2482]
   - synced\_folders/nfs: Specify `nfs_udp` to false to disable UDP based
     NFS folders. [GH-2304]
-=======
-  - core: Support resumable downloads [GH-57]
->>>>>>> 87a47abe
 
 BUG FIXES:
 
