--- conflicted
+++ resolved
@@ -1,4 +1,3 @@
-<<<<<<< HEAD
 ## 1.0.0 (unreleased)
 
   - `vagrant gem` should now be used to install Vagrant plugins that are
@@ -14,12 +13,11 @@
   - Fix issue with Puppet config inheritance. [GH-722]
   - Fix issue where starting a VM on some systems was incorrectly treated
     as failing. [GH-720]
-=======
+
 ## 0.9.7 (February 9, 2012)
 
   - Fix regression where all subprocess IO simply didn't work with
     Windows. [GH-721]
->>>>>>> ea19bddb
 
 ## 0.9.6 (February 7, 2012)
 
